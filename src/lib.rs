--- conflicted
+++ resolved
@@ -28,12 +28,8 @@
 mod fmt;
 mod int;
 pub mod intrinsics;
-<<<<<<< HEAD
+mod parse;
 #[cfg(feature = "original-serde")]
-=======
-mod parse;
-#[cfg(feature = "serde")]
->>>>>>> b39661fd
 pub mod serde;
 mod uint;
 
@@ -135,12 +131,12 @@
 
 /// Convenience re-export of 256-integer types and as- conversion traits.
 pub mod prelude {
-    pub use crate::{AsI256, AsU256, I256, U256, DecimalU256};
+    pub use crate::{AsI256, AsU256, DecimalU256, I256, U256};
 }
 
 pub use crate::{
     int::{AsI256, I256},
-    uint::{AsU256, U256, DecimalU256},
+    uint::{AsU256, DecimalU256, U256},
 };
 
 /// A 256-bit signed integer type.
