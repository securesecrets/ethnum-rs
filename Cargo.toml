[package]
name = "ethnum"
version = "1.3.2"
authors = ["Nicholas Rodrigues Lordello <nlordell@gmail.com>"]
edition = "2021"
description = "256-bit integer implementation"
documentation = "https://docs.rs/ethnum"
readme = "README.md"
homepage = "https://github.com/nlordell/ethnum-rs"
repository = "https://github.com/nlordell/ethnum-rs"
license = "MIT OR Apache-2.0"
keywords = ["integer", "u256", "ethereum"]
categories = ["cryptography::cryptocurrencies", "mathematics", "no-std"]

[package.metadata.docs.rs]
features = ["macros", "serde"]

[workspace]
members = [
  "bench",
  "fuzz",
  "intrinsics",
  "macros",
]

[features]
default = ["cosmwasm", "serde"]
cosmwasm = ["cosmwasm-std"]
llvm-intrinsics = ["ethnum-intrinsics"]
macros = ["ethnum-macros"]

[dependencies]
ethnum-intrinsics = { version = "1", path = "intrinsics", optional = true }
<<<<<<< HEAD
cosmwasm-std = { git = "https://github.com/scrtlabs/cosmwasm", branch = "secret", optional = true }
serde = { version = "1", default-features = false, optional = true }
borsh = { version = "0.9.3" }
schemars = "0.8.1"
=======
ethnum-macros = { version = "1", path = "macros", optional = true }
serde = { version = "1", default-features = false, optional = true }
>>>>>>> b39661fd
<|MERGE_RESOLUTION|>--- conflicted
+++ resolved
@@ -31,12 +31,8 @@
 
 [dependencies]
 ethnum-intrinsics = { version = "1", path = "intrinsics", optional = true }
-<<<<<<< HEAD
 cosmwasm-std = { git = "https://github.com/scrtlabs/cosmwasm", branch = "secret", optional = true }
+ethnum-macros = { version = "1", path = "macros", optional = true }
 serde = { version = "1", default-features = false, optional = true }
 borsh = { version = "0.9.3" }
-schemars = "0.8.1"
-=======
-ethnum-macros = { version = "1", path = "macros", optional = true }
-serde = { version = "1", default-features = false, optional = true }
->>>>>>> b39661fd
+schemars = "0.8.1"