[package]
name = "ethnum"
version = "1.3.2"
authors = ["Nicholas Rodrigues Lordello <nlordell@gmail.com>"]
edition = "2021"
description = "256-bit integer implementation"
documentation = "https://docs.rs/ethnum"
readme = "README.md"
homepage = "https://github.com/nlordell/ethnum-rs"
repository = "https://github.com/nlordell/ethnum-rs"
license = "MIT OR Apache-2.0"
keywords = ["integer", "u256", "ethereum"]
categories = ["cryptography::cryptocurrencies", "mathematics", "no-std"]

[package.metadata.docs.rs]
features = ["macros", "serde"]

[workspace]
members = [
  "bench",
  "fuzz",
  "intrinsics",
  "macros",
]

[features]
default = ["cosmwasm", "serde"]
cosmwasm = ["cosmwasm-std"]
llvm-intrinsics = ["ethnum-intrinsics"]
macros = ["ethnum-macros"]

[dependencies]
<<<<<<< HEAD
ethnum-intrinsics = { version = "1", path = "intrinsics", optional = true }
cosmwasm-std = { package = "secret-cosmwasm-std", version = "1.0.0", optional = true }
ethnum-macros = { version = "1", path = "macros", optional = true }
serde = { version = "1", default-features = false, optional = true }
borsh = { version = "0.9.3" }
schemars = "0.8.1"
=======
ethnum-intrinsics = { version = "=1.1.0", path = "intrinsics", optional = true }
ethnum-macros = { version = "=1.1.0", path = "macros", optional = true }
serde = { version = "1", default-features = false, optional = true }
>>>>>>> d8a2c42f
<|MERGE_RESOLUTION|>--- conflicted
+++ resolved
@@ -30,15 +30,9 @@
 macros = ["ethnum-macros"]
 
 [dependencies]
-<<<<<<< HEAD
-ethnum-intrinsics = { version = "1", path = "intrinsics", optional = true }
 cosmwasm-std = { package = "secret-cosmwasm-std", version = "1.0.0", optional = true }
-ethnum-macros = { version = "1", path = "macros", optional = true }
-serde = { version = "1", default-features = false, optional = true }
-borsh = { version = "0.9.3" }
-schemars = "0.8.1"
-=======
 ethnum-intrinsics = { version = "=1.1.0", path = "intrinsics", optional = true }
 ethnum-macros = { version = "=1.1.0", path = "macros", optional = true }
 serde = { version = "1", default-features = false, optional = true }
->>>>>>> d8a2c42f
+borsh = { version = "0.9.3" }
+schemars = "0.8.1"