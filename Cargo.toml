--- conflicted
+++ resolved
@@ -39,12 +39,7 @@
 ethnum-intrinsics = { version = "=1.1.0", path = "intrinsics", optional = true }
 ethnum-macros = { version = "=1.1.0", path = "macros", optional = true }
 serde = { version = "1.0.162", default-features = false, optional = true }
-<<<<<<< HEAD
-cosmwasm-std = { package = "secret-cosmwasm-std", version = "1.0.0", optional = true }
+cosmwasm-std = { package = "secret-cosmwasm-std", version = "1.1.11", optional = true }
 borsh-derive = { version = "1.3.1", optional = true }
-=======
-cosmwasm-std = { package = "secret-cosmwasm-std", version = "1.1.10", optional = true }
-borsh = { version = "0.10.3", optional = true }
->>>>>>> 63c8ce7c
 arbitrary = { version = "1.3.0", features = ["derive"], optional = true }
 proptest = { version = "1.0", optional = true }